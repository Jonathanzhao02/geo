[package]
name = "geo-types"
version = "0.6.2"
authors = ["Corey Farwell <coreyf@rwell.org>"]
license = "MIT/Apache-2.0"
repository = "https://github.com/georust/geo"
documentation = "https://docs.rs/geo-types/"
readme = "../README.md"
keywords = ["gis", "geo", "geography", "geospatial"]
description = "Geospatial primitive data types"
edition = "2018"

[dependencies]
<<<<<<< HEAD
approx = "0.3"
arbitrary = "*"
=======
approx = "0.4.0"
>>>>>>> 45405624
num-traits = "0.2"
serde = { version = "1", optional = true, features = ["derive"] }
rstar = { version = "0.8", optional = true }

[dev-dependencies]
approx = "0.4.0"<|MERGE_RESOLUTION|>--- conflicted
+++ resolved
@@ -11,12 +11,8 @@
 edition = "2018"
 
 [dependencies]
-<<<<<<< HEAD
-approx = "0.3"
+approx = "0.4.0"
 arbitrary = "*"
-=======
-approx = "0.4.0"
->>>>>>> 45405624
 num-traits = "0.2"
 serde = { version = "1", optional = true, features = ["derive"] }
 rstar = { version = "0.8", optional = true }
